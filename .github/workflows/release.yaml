# workflow to release assets as part of the release
name: Upload Release Asset
on:
  push:
    tags:
      - "v*"
env:
  REGISTRY: ghcr.io
  IMAGE_NAME: ${{ github.repository }}
  GO_VERSION: "1.20"

permissions:
  packages: write
  contents: write

jobs:
  image:
    name: Build and push ${{ matrix.target }} image
    runs-on: ubuntu-latest
    strategy:
      matrix:
        target: [bootstrap, controlplane]

    steps:
      - name: Checkout code
        uses: actions/checkout@v3

      - uses: actions/setup-go@v4
        with:
          go-version: "${{ env.GO_VERSION }}"
          cache: true

      - name: Set up QEMU
        uses: docker/setup-qemu-action@v2

      - name: Set up Docker Buildx
        uses: docker/setup-buildx-action@v2

      - name: Cache Docker layers
        uses: actions/cache@v3
        with:
          path: /tmp/.buildx-cache
          key: ${{ runner.os }}-buildx-${{ matrix.target }}-${{ github.sha }}
          restore-keys: |
            ${{ runner.os }}-buildx-${{ matrix.target }}-
            ${{ runner.os }}-buildx-

      - name: Docker ${{ matrix.target }} metadata
        id: meta
        uses: docker/metadata-action@v4
        with:
          github-token: ${{ secrets.GITHUB_TOKEN }}
          images: ${{ env.REGISTRY }}/${{ env.IMAGE_NAME }}-${{ matrix.target }}
          flavor: latest=false
          tags: type=ref,event=tag

      - name: Log in to the Container registry
        uses: docker/login-action@v2
        with:
          registry: ${{ env.REGISTRY }}
          username: ${{ github.actor }}
          password: ${{ secrets.GITHUB_TOKEN }}

      - name: Setup Env
        run: |
          DOCKER_BUILD_LDFLAGS="$(hack/version.sh)"
          echo 'DOCKER_BUILD_LDFLAGS<<EOF' >> $GITHUB_ENV
          echo $DOCKER_BUILD_LDFLAGS >> $GITHUB_ENV
          echo 'EOF' >> $GITHUB_ENV

      - name: Build and push ${{ matrix.target }} image
        uses: docker/build-push-action@v4
        with:
          context: .
          push: true
          build-args: |
            LDFLAGS=${{ env.DOCKER_BUILD_LDFLAGS }}
            package=./${{ matrix.target }}/main.go
          tags: ${{ steps.meta.outputs.tags }}
          labels: ${{ steps.meta.outputs.labels }}
          platforms: linux/amd64,linux/arm64
          cache-from: type=local,src=/tmp/.buildx-cache
          cache-to: type=local,dest=/tmp/.buildx-cache-new,mode=max

      - name: Move cache
        # Temp fix
        # https://github.com/docker/build-push-action/issues/252
        # https://github.com/moby/buildkit/issues/1896
        run: |
          rm -rf /tmp/.buildx-cache
          mv /tmp/.buildx-cache-new /tmp/.buildx-cache

  release:
    name: Release
    runs-on: ubuntu-latest
    needs:
      - image
    steps:
      - uses: actions/checkout@v3

      - name: Set release
        run: echo "RELEASE_TAG=${GITHUB_REF:10}" >> $GITHUB_ENV

      - uses: actions/setup-go@v4
        with:
          go-version: "${{ env.GO_VERSION }}"
          cache: true

      - uses: actions/cache@v3
        with:
          path: hack/tools/bin
          key: ${{ runner.os }}-tools-bin-release-${{ hashFiles('Makefile') }}
          restore-keys: |
            ${{ runner.os }}-tools-bin-release-
            ${{ runner.os }}-tools-bin-

      - name: Docker ${{ matrix.target }} metadata
        id: meta
        uses: docker/metadata-action@v4
        with:
          github-token: ${{ secrets.GITHUB_TOKEN }}
          images: |
            ${{ env.REGISTRY }}/${{ env.IMAGE_NAME }}-controlplane
            ${{ env.REGISTRY }}/${{ env.IMAGE_NAME }}-bootstrap
          flavor: latest=false
          tags: type=ref,event=tag

      - name: manifest
<<<<<<< HEAD
        run: |
          BOOTSTRAP_IMG_TAG=$RELEASE_TAG
          CONTROLPLANE_IMG_TAG=$RELEASE_TAG
          make release
=======
        run: make release
>>>>>>> 80058e01

      - name: manifest
        run: make release-notes

      - name: Create Release
        id: create_release
        uses: softprops/action-gh-release@v1
        env:
          GITHUB_TOKEN: ${{ secrets.GITHUB_TOKEN }}
        with:
          files: out/*
          body_path: _releasenotes/${{ env.RELEASE_TAG }}.md
          draft: true
          prerelease: false<|MERGE_RESOLUTION|>--- conflicted
+++ resolved
@@ -126,14 +126,10 @@
           tags: type=ref,event=tag
 
       - name: manifest
-<<<<<<< HEAD
         run: |
           BOOTSTRAP_IMG_TAG=$RELEASE_TAG
           CONTROLPLANE_IMG_TAG=$RELEASE_TAG
           make release
-=======
-        run: make release
->>>>>>> 80058e01
 
       - name: manifest
         run: make release-notes
